--- conflicted
+++ resolved
@@ -286,12 +286,6 @@
 			thingWasDoneA1 := &ThingWasDone{ID: aggregateIDA, Number: 200}
 			thingWasDoneB0 := &ThingWasDone{ID: aggregateIDB, Number: 300}
 			AnotherWasCompleteX0 := &AnotherWasComplete{ID: aggregateIDX}
-<<<<<<< HEAD
-			SaveEvents(t, store, &rangedb.EventRecord{Event: thingWasDoneA0})
-			SaveEvents(t, store, &rangedb.EventRecord{Event: thingWasDoneB0})
-			SaveEvents(t, store, &rangedb.EventRecord{Event: thingWasDoneA1})
-			SaveEvents(t, store, &rangedb.EventRecord{Event: AnotherWasCompleteX0})
-=======
 			streamNameA := rangedb.GetEventStream(thingWasDoneA0)
 			streamNameB := rangedb.GetEventStream(thingWasDoneB0)
 			streamNameX := rangedb.GetEventStream(AnotherWasCompleteX0)
@@ -299,7 +293,6 @@
 			SaveEvents(t, store, streamNameB, &rangedb.EventRecord{Event: thingWasDoneB0})
 			SaveEvents(t, store, streamNameA, &rangedb.EventRecord{Event: thingWasDoneA1})
 			SaveEvents(t, store, streamNameX, &rangedb.EventRecord{Event: AnotherWasCompleteX0})
->>>>>>> 7a88995b
 			ctx := TimeoutContext(t)
 
 			// When
@@ -520,20 +513,13 @@
 			streamNameA := rangedb.GetEventStream(thingWasDoneA0)
 			streamNameB := rangedb.GetEventStream(thingWasDoneB0)
 			streamNameX := rangedb.GetEventStream(AnotherWasCompleteX0)
-			ctx := TimeoutContext(t)
-<<<<<<< HEAD
-			SaveEvents(t, store, &rangedb.EventRecord{Event: thingWasDoneA0})
-			SaveEvents(t, store, &rangedb.EventRecord{Event: thingWasDoneB0})
-			SaveEvents(t, store, &rangedb.EventRecord{Event: thingWasDoneA1})
-			SaveEvents(t, store, &rangedb.EventRecord{Event: AnotherWasCompleteX0})
-			lastRecord := getLastRecord(t, store)
-			outOfRangeGlobalSequenceNumber := lastRecord.GlobalSequenceNumber + 1
-=======
 			SaveEvents(t, store, streamNameA, &rangedb.EventRecord{Event: thingWasDoneA0})
 			SaveEvents(t, store, streamNameB, &rangedb.EventRecord{Event: thingWasDoneB0})
 			SaveEvents(t, store, streamNameA, &rangedb.EventRecord{Event: thingWasDoneA1})
 			SaveEvents(t, store, streamNameX, &rangedb.EventRecord{Event: AnotherWasCompleteX0})
->>>>>>> 7a88995b
+			lastRecord := getLastRecord(t, store)
+			outOfRangeGlobalSequenceNumber := lastRecord.GlobalSequenceNumber + 1
+			ctx := TimeoutContext(t)
 
 			// When
 			recordIterator := store.Events(ctx, outOfRangeGlobalSequenceNumber)
@@ -552,15 +538,10 @@
 			const aggregateIDB = "592b21138c024f1dbd626c24b00b8b4e"
 			eventA1 := &ThingWasDone{ID: aggregateIDA, Number: 1}
 			eventA2 := &ThingWasDone{ID: aggregateIDA, Number: 2}
-<<<<<<< HEAD
-			eventB := &ThingWasDone{ID: aggregateIDB, Number: 3}
-			SaveEvents(t, store,
-=======
 			eventB1 := &ThingWasDone{ID: aggregateIDB, Number: 3}
 			streamNameA := rangedb.GetEventStream(eventA1)
 			streamNameB := rangedb.GetEventStream(eventB1)
 			SaveEvents(t, store, streamNameA,
->>>>>>> 7a88995b
 				&rangedb.EventRecord{Event: eventA1},
 				&rangedb.EventRecord{Event: eventA2},
 			)
@@ -710,10 +691,7 @@
 
 			// Then
 			require.NoError(t, err)
-<<<<<<< HEAD
-
-=======
->>>>>>> 7a88995b
+
 			t.Run("does not exist in stream", func(t *testing.T) {
 				recordIterator := store.EventsByStream(ctx, 0, streamName)
 				require.False(t, recordIterator.Next())
@@ -819,12 +797,7 @@
 
 			// Then
 			require.NoError(t, err)
-<<<<<<< HEAD
-			SaveEvents(t, store, &rangedb.EventRecord{Event: eventC})
-
-=======
 			SaveEvents(t, store, streamNameC, &rangedb.EventRecord{Event: eventC1})
->>>>>>> 7a88995b
 			t.Run("can retrieve from all events", func(t *testing.T) {
 				recordIterator := store.Events(ctx, 0)
 				AssertRecordsInIterator(t, recordIterator,
@@ -1095,11 +1068,7 @@
 			assert.Equal(t, uint64(0), lastStreamSequenceNumber)
 
 			t.Run("does not exist in stream", func(t *testing.T) {
-<<<<<<< HEAD
-				recordIterator := store.EventsByStream(ctx, 0, rangedb.GetEventStream(event1))
-=======
 				recordIterator := store.EventsByStream(ctx, 0, streamName)
->>>>>>> 7a88995b
 				require.False(t, recordIterator.Next())
 				assert.Equal(t, rangedb.ErrStreamNotFound, recordIterator.Err())
 			})
@@ -1714,18 +1683,12 @@
 func AssertRecordsInIterator(t *testing.T, recordIterator rangedb.RecordIterator, expectedRecords ...*rangedb.Record) {
 	var lastGlobalSequenceNumber uint64
 	for i, expectedRecord := range expectedRecords {
-<<<<<<< HEAD
 		require.True(t, recordIterator.Next(), fmt.Sprintf("#%d err: %v record: %#v expected: %#v", i, recordIterator.Err(), recordIterator.Record(), expectedRecord))
 		assert.Nil(t, recordIterator.Err(), i)
 		errMsg := fmt.Sprintf("actual record %d: %#v", i, recordIterator.Record())
 		require.Greater(t, recordIterator.Record().GlobalSequenceNumber, lastGlobalSequenceNumber, errMsg)
 		lastGlobalSequenceNumber = recordIterator.Record().GlobalSequenceNumber
 		AssertRecordsEqual(t, expectedRecord, recordIterator.Record(), errMsg)
-=======
-		assert.True(t, recordIterator.Next(), recordIterator.Err())
-		assert.Nil(t, recordIterator.Err())
-		require.Equal(t, expectedRecord, recordIterator.Record(), i)
->>>>>>> 7a88995b
 	}
 	AssertNoMoreResultsInIterator(t, recordIterator)
 }
