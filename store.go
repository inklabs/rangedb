--- conflicted
+++ resolved
@@ -8,11 +8,7 @@
 )
 
 // Version for RangeDB.
-<<<<<<< HEAD
-const Version = "0.12.1-dev"
-=======
 const Version = "0.13.0-dev"
->>>>>>> 7a88995b
 
 // Record contains event data and metadata.
 type Record struct {
